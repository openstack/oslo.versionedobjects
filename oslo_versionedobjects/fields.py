#    Copyright 2013 Red Hat, Inc.
#
#    Licensed under the Apache License, Version 2.0 (the "License"); you may
#    not use this file except in compliance with the License. You may obtain
#    a copy of the License at
#
#         http://www.apache.org/licenses/LICENSE-2.0
#
#    Unless required by applicable law or agreed to in writing, software
#    distributed under the License is distributed on an "AS IS" BASIS, WITHOUT
#    WARRANTIES OR CONDITIONS OF ANY KIND, either express or implied. See the
#    License for the specific language governing permissions and limitations
#    under the License.

import abc
import datetime

import copy
import iso8601
from oslo_utils import strutils
from oslo_utils import timeutils
import six

from oslo_versionedobjects._i18n import _
from oslo_versionedobjects import exception


class KeyTypeError(TypeError):
    def __init__(self, expected, value):
        super(KeyTypeError, self).__init__(
            _('Key %(key)s must be of type %(expected)s not %(actual)s'
              ) % {'key': repr(value),
                   'expected': expected.__name__,
                   'actual': value.__class__.__name__,
                   })


class ElementTypeError(TypeError):
    def __init__(self, expected, key, value):
        super(ElementTypeError, self).__init__(
            _('Element %(key)s:%(val)s must be of type %(expected)s'
              ' not %(actual)s'
              ) % {'key': key,
                   'val': repr(value),
                   'expected': expected,
                   'actual': value.__class__.__name__,
                   })


@six.add_metaclass(abc.ABCMeta)
class AbstractFieldType(object):
    @abc.abstractmethod
    def coerce(self, obj, attr, value):
        """This is called to coerce (if possible) a value on assignment.

        This method should convert the value given into the designated type,
        or throw an exception if this is not possible.

        :param:obj: The VersionedObject on which an attribute is being set
        :param:attr: The name of the attribute being set
        :param:value: The value being set
        :returns: A properly-typed value
        """
        pass

    @abc.abstractmethod
    def from_primitive(self, obj, attr, value):
        """This is called to deserialize a value.

        This method should deserialize a value from the form given by
        to_primitive() to the designated type.

        :param:obj: The VersionedObject on which the value is to be set
        :param:attr: The name of the attribute which will hold the value
        :param:value: The serialized form of the value
        :returns: The natural form of the value
        """
        pass

    @abc.abstractmethod
    def to_primitive(self, obj, attr, value):
        """This is called to serialize a value.

        This method should serialize a value to the form expected by
        from_primitive().

        :param:obj: The VersionedObject on which the value is set
        :param:attr: The name of the attribute holding the value
        :param:value: The natural form of the value
        :returns: The serialized form of the value
        """
        pass

    @abc.abstractmethod
    def describe(self):
        """Returns a string describing the type of the field."""
        pass

    @abc.abstractmethod
    def stringify(self, value):
        """Returns a short stringified version of a value."""
        pass


class FieldType(AbstractFieldType):
    @staticmethod
    def coerce(obj, attr, value):
        return value

    @staticmethod
    def from_primitive(obj, attr, value):
        return value

    @staticmethod
    def to_primitive(obj, attr, value):
        return value

    def describe(self):
        return self.__class__.__name__

    def stringify(self, value):
        return str(value)


class UnspecifiedDefault(object):
    pass


class Field(object):
    def __init__(self, field_type, nullable=False,
                 default=UnspecifiedDefault, read_only=False):
        self._type = field_type
        self._nullable = nullable
        self._default = default
        self._read_only = read_only

    def __repr__(self):
        return '%s(default=%s,nullable=%s)' % (self._type.__class__.__name__,
                                               self._default, self._nullable)

    @property
    def nullable(self):
        return self._nullable

    @property
    def default(self):
        return self._default

    @property
    def read_only(self):
        return self._read_only

    def _null(self, obj, attr):
        if self.nullable:
            return None
        elif self._default != UnspecifiedDefault:
            # NOTE(danms): We coerce the default value each time the field
            # is set to None as our contract states that we'll let the type
            # examine the object and attribute name at that time.
            return self._type.coerce(obj, attr, copy.deepcopy(self._default))
        else:
            raise ValueError(_("Field `%s' cannot be None") % attr)

    def coerce(self, obj, attr, value):
        """Coerce a value to a suitable type.

        This is called any time you set a value on an object, like:

          foo.myint = 1

        and is responsible for making sure that the value (1 here) is of
        the proper type, or can be sanely converted.

        This also handles the potentially nullable or defaultable
        nature of the field and calls the coerce() method on a
        FieldType to actually do the coercion.

        :param:obj: The object being acted upon
        :param:attr: The name of the attribute/field being set
        :param:value: The value being set
        :returns: The properly-typed value
        """
        if value is None:
            return self._null(obj, attr)
        else:
            return self._type.coerce(obj, attr, value)

    def from_primitive(self, obj, attr, value):
        """Deserialize a value from primitive form.

        This is responsible for deserializing a value from primitive
        into regular form. It calls the from_primitive() method on a
        FieldType to do the actual deserialization.

        :param:obj: The object being acted upon
        :param:attr: The name of the attribute/field being deserialized
        :param:value: The value to be deserialized
        :returns: The deserialized value
        """
        if value is None:
            return None
        else:
            return self._type.from_primitive(obj, attr, value)

    def to_primitive(self, obj, attr, value):
        """Serialize a value to primitive form.

        This is responsible for serializing a value to primitive
        form. It calls to_primitive() on a FieldType to do the actual
        serialization.

        :param:obj: The object being acted upon
        :param:attr: The name of the attribute/field being serialized
        :param:value: The value to be serialized
        :returns: The serialized value
        """
        if value is None:
            return None
        else:
            return self._type.to_primitive(obj, attr, value)

    def describe(self):
        """Return a short string describing the type of this field."""
        name = self._type.describe()
        prefix = self.nullable and 'Nullable' or ''
        return prefix + name

    def stringify(self, value):
        if value is None:
            return 'None'
        else:
            return self._type.stringify(value)


class String(FieldType):
    @staticmethod
    def coerce(obj, attr, value):
        # FIXME(danms): We should really try to avoid the need to do this
        accepted_types = six.integer_types + (float, six.string_types,
                                              datetime.datetime)
        if isinstance(value, accepted_types):
            return six.text_type(value)
        else:
            raise ValueError(_('A string is required in field %(attr)s, '
                               'not a %(type)s') %
                             {'attr': attr, 'type': type(value).__name__})

    @staticmethod
    def stringify(value):
        return '\'%s\'' % value


class Enum(String):
    def __init__(self, valid_values, **kwargs):
        if not valid_values:
            raise exception.EnumRequiresValidValuesError()
        try:
            # Test validity of the values
            for value in valid_values:
                super(Enum, self).coerce(None, 'init', value)
        except (TypeError, ValueError):
            raise exception.EnumValidValuesInvalidError()
        self._valid_values = valid_values
        super(Enum, self).__init__(**kwargs)

    def coerce(self, obj, attr, value):
        if value not in self._valid_values:
            msg = _("Field value %s is invalid") % value
            raise ValueError(msg)
        return super(Enum, self).coerce(obj, attr, value)

    def stringify(self, value):
        if value not in self._valid_values:
            msg = _("Field value %s is invalid") % value
            raise ValueError(msg)
        return super(Enum, self).stringify(value)


class UUID(FieldType):
    @staticmethod
    def coerce(obj, attr, value):
        # FIXME(danms): We should actually verify the UUIDness here
        return str(value)


class Integer(FieldType):
    @staticmethod
    def coerce(obj, attr, value):
        return int(value)


class Float(FieldType):
    def coerce(self, obj, attr, value):
        return float(value)


class Boolean(FieldType):
    @staticmethod
    def coerce(obj, attr, value):
        return bool(value)


class FlexibleBoolean(Boolean):
    @staticmethod
    def coerce(obj, attr, value):
        return strutils.bool_from_string(value)


class DateTime(FieldType):
    def __init__(self, tzinfo_aware=True, *args, **kwargs):
        self.tzinfo_aware = tzinfo_aware
        super(DateTime, self).__init__(*args, **kwargs)

    def coerce(self, obj, attr, value):
        if isinstance(value, six.string_types):
            # NOTE(danms): Being tolerant of isotime strings here will help us
            # during our objects transition
            value = timeutils.parse_isotime(value)
        elif not isinstance(value, datetime.datetime):
            raise ValueError(_('A datetime.datetime is required '
                               'in field %(attr)s, not a %(type)') %
                             {'attr': attr, 'type': type(value).__name__})

        if value.utcoffset() is None and self.tzinfo_aware:
            # NOTE(danms): Legacy objects from sqlalchemy are stored in UTC,
            # but are returned without a timezone attached.
            # As a transitional aid, assume a tz-naive object is in UTC.
            value = value.replace(tzinfo=iso8601.iso8601.Utc())
        elif not self.tzinfo_aware:
            value = value.replace(tzinfo=None)
        return value

    def from_primitive(self, obj, attr, value):
        return self.coerce(obj, attr, timeutils.parse_isotime(value))

    @staticmethod
    def to_primitive(obj, attr, value):
        return timeutils.isotime(value)

    @staticmethod
    def stringify(value):
        return timeutils.isotime(value)


class CompoundFieldType(FieldType):
    def __init__(self, element_type, **field_args):
        self._element_type = Field(element_type, **field_args)


class List(CompoundFieldType):
    def coerce(self, obj, attr, value):
        if not isinstance(value, list):
            raise ValueError(_('A list is required in field %(attr)s, '
                               'not a %(type)s') %
                             {'attr': attr, 'type': type(value).__name__})
        for index, element in enumerate(list(value)):
            value[index] = self._element_type.coerce(
                obj, '%s[%i]' % (attr, index), element)
        return value

    def to_primitive(self, obj, attr, value):
        return [self._element_type.to_primitive(obj, attr, x) for x in value]

    def from_primitive(self, obj, attr, value):
        return [self._element_type.from_primitive(obj, attr, x) for x in value]

    def stringify(self, value):
        return '[%s]' % (
            ','.join([self._element_type.stringify(x) for x in value]))


class Dict(CompoundFieldType):
    def coerce(self, obj, attr, value):
        if not isinstance(value, dict):
            raise ValueError(_('A dict is required in field %(attr)s, '
                               'not a %(type)s') %
                             {'attr': attr, 'type': type(value).__name__})
        for key, element in value.items():
            if not isinstance(key, six.string_types):
                # NOTE(guohliu) In order to keep compatibility with python3
                # we need to use six.string_types rather than basestring here,
                # since six.string_types is a tuple, so we need to pass the
                # real type in.
                raise KeyTypeError(six.string_types[0], key)
            value[key] = self._element_type.coerce(
                obj, '%s["%s"]' % (attr, key), element)
        return value

    def to_primitive(self, obj, attr, value):
        primitive = {}
        for key, element in value.items():
            primitive[key] = self._element_type.to_primitive(
                obj, '%s["%s"]' % (attr, key), element)
        return primitive

    def from_primitive(self, obj, attr, value):
        concrete = {}
        for key, element in value.items():
            concrete[key] = self._element_type.from_primitive(
                obj, '%s["%s"]' % (attr, key), element)
        return concrete

    def stringify(self, value):
        return '{%s}' % (
            ','.join(['%s=%s' % (key, self._element_type.stringify(val))
                      for key, val in sorted(value.items())]))


class DictProxyField(object):
    """Descriptor allowing us to assign pinning data as a dict of key_types

    This allows us to have an object field that will be a dict of key_type
    keys, allowing that will convert back to string-keyed dict.

    This will take care of the conversion while the dict field will make sure
    that we store the raw json-serializable data on the object.

    key_type should return a type that unambiguously responds to six.text_type
    so that calling key_type on it yields the same thing.
    """
    def __init__(self, dict_field_name, key_type=int):
        self._fld_name = dict_field_name
        self._key_type = key_type

    def __get__(self, obj, obj_type=None):
        if obj is None:
            return self
        if getattr(obj, self._fld_name) is None:
            return
        return dict([(self._key_type(k), v)
                     for k, v in six.iteritems(getattr(obj, self._fld_name))])

    def __set__(self, obj, val):
        if val is None:
            setattr(obj, self._fld_name, val)
        else:
            setattr(obj, self._fld_name,
                    dict([(six.text_type(k), v)
                          for k, v in six.iteritems(val)]))


class Set(CompoundFieldType):
    def coerce(self, obj, attr, value):
        if not isinstance(value, set):
            raise ValueError(_('A set is required in field %(attr)s, '
                               'not a %(type)s') %
                             {'attr': attr, 'type': type(value).__name__})

        coerced = set()
        for element in value:
            coerced.add(self._element_type.coerce(
                obj, '%s["%s"]' % (attr, element), element))
        return coerced

    def to_primitive(self, obj, attr, value):
        return tuple(
            self._element_type.to_primitive(obj, attr, x) for x in value)

    def from_primitive(self, obj, attr, value):
        return set([self._element_type.from_primitive(obj, attr, x)
                    for x in value])

    def stringify(self, value):
        return 'set([%s])' % (
            ','.join([self._element_type.stringify(x) for x in value]))


class Object(FieldType):
    def __init__(self, obj_name, subclasses=False, **kwargs):
        self._obj_name = obj_name
        self._subclasses = subclasses
        super(Object, self).__init__(**kwargs)

    @staticmethod
    def _get_all_obj_names(obj):
        obj_names = []
        for parent in obj.__class__.mro():
            # Skip mix-ins which are not versioned object subclasses
            if not hasattr(parent, "obj_name"):
                continue
            obj_names.append(parent.obj_name())
        return obj_names

    def coerce(self, obj, attr, value):
        try:
            obj_name = value.obj_name()
        except AttributeError:
            obj_name = ""

        if self._subclasses:
            obj_names = self._get_all_obj_names(value)
        else:
            obj_names = [obj_name]

        if self._obj_name not in obj_names:
            raise ValueError(_('An object of type %(type)s is required '
                               'in field %(attr)s, not a %(valtype)s') %
                             {'type': self._obj_name, 'attr': attr,
                              'valtype': obj_name})
        return value

    @staticmethod
    def to_primitive(obj, attr, value):
        return value.obj_to_primitive()

    @staticmethod
    def from_primitive(obj, attr, value):
        # FIXME(danms): Avoid circular import from base.py
        from oslo_versionedobjects import base as obj_base
        # NOTE (ndipanov): If they already got hydrated by the serializer, just
        # pass them back unchanged
        if isinstance(value, obj_base.VersionedObject):
            return value
        return obj_base.VersionedObject.obj_from_primitive(value, obj._context)

    def describe(self):
        return "Object<%s>" % self._obj_name

    def stringify(self, value):
        if 'uuid' in value.fields:
            ident = '(%s)' % (value.obj_attr_is_set('uuid') and value.uuid or
                              'UNKNOWN')
        elif 'id' in value.fields:
            ident = '(%s)' % (value.obj_attr_is_set('id') and value.id or
                              'UNKNOWN')
        else:
            ident = ''

        return '%s%s' % (self._obj_name, ident)


class AutoTypedField(Field):
    AUTO_TYPE = None

    def __init__(self, **kwargs):
        super(AutoTypedField, self).__init__(self.AUTO_TYPE, **kwargs)


class StringField(AutoTypedField):
    AUTO_TYPE = String()


class BaseEnumField(AutoTypedField):
    '''Base class for all enum field types

    This class should not be directly instantiated. Instead
    subclass it and set AUTO_TYPE to be a SomeEnum()
    where SomeEnum is a subclass of Enum.
    '''

    def __init__(self, **kwargs):
        if self.AUTO_TYPE is None:
            raise exception.EnumFieldUnset(
                fieldname=self.__class__.__name__)

        if not isinstance(self.AUTO_TYPE, Enum):
            raise exception.EnumFieldInvalid(
                typename=self.AUTO_TYPE.__class__.__name,
                fieldname=self.__class__.__name__)

        super(BaseEnumField, self).__init__(**kwargs)

    def __repr__(self):
        valid_values = self._type._valid_values
        args = {
            'nullable': self._nullable,
            'default': self._default,
            }
        args.update({'valid_values': valid_values})
        return '%s(%s)' % (self._type.__class__.__name__,
                           ','.join(['%s=%s' % (k, v)
                                     for k, v in sorted(args.items())]))


class EnumField(BaseEnumField):
    '''Anonymous enum field type

    This class allows for anonymous enum types to be
    declared, simply by passing in a list of valid values
    to its constructor. It is generally preferrable though,
    to create an explicit named enum type by sub-classing
    the BaseEnumField type directly.
    '''

    def __init__(self, valid_values, **kwargs):
        self.AUTO_TYPE = Enum(valid_values=valid_values)
        super(EnumField, self).__init__(**kwargs)


class UUIDField(AutoTypedField):
    AUTO_TYPE = UUID()


class IntegerField(AutoTypedField):
    AUTO_TYPE = Integer()


class FloatField(AutoTypedField):
    AUTO_TYPE = Float()


# This is a strict interpretation of boolean
# values using Python's semantics for truth/falsehood
class BooleanField(AutoTypedField):
    AUTO_TYPE = Boolean()


# This is a flexible interpretation of boolean
# values using common user friendly semantics for
# truth/falsehood. ie strings like 'yes', 'no',
# 'on', 'off', 't', 'f' get mapped to values you
# would expect.
class FlexibleBooleanField(AutoTypedField):
    AUTO_TYPE = FlexibleBoolean()


class DateTimeField(AutoTypedField):
    def __init__(self, tzinfo_aware=True, **kwargs):
        self.AUTO_TYPE = DateTime(tzinfo_aware=tzinfo_aware)
        super(DateTimeField, self).__init__(**kwargs)


class DictOfStringsField(AutoTypedField):
    AUTO_TYPE = Dict(String())


class DictOfNullableStringsField(AutoTypedField):
    AUTO_TYPE = Dict(String(), nullable=True)


class DictOfIntegersField(AutoTypedField):
    AUTO_TYPE = Dict(Integer())


class ListOfStringsField(AutoTypedField):
    AUTO_TYPE = List(String())


class ListOfEnumField(AutoTypedField):
    def __init__(self, valid_values, **kwargs):
        self.AUTO_TYPE = List(Enum(valid_values))
        super(ListOfEnumField, self).__init__(**kwargs)

    def __repr__(self):
        valid_values = self._type._element_type._type._valid_values
        args = {
            'nullable': self._nullable,
            'default': self._default,
            }
        args.update({'valid_values': valid_values})
        return '%s(%s)' % (self._type.__class__.__name__,
                           ','.join(['%s=%s' % (k, v)
                                     for k, v in sorted(args.items())]))


class SetOfIntegersField(AutoTypedField):
    AUTO_TYPE = Set(Integer())


class ListOfSetsOfIntegersField(AutoTypedField):
    AUTO_TYPE = List(Set(Integer()))


class ListOfDictOfNullableStringsField(AutoTypedField):
    AUTO_TYPE = List(Dict(String(), nullable=True))


class ObjectField(AutoTypedField):
    def __init__(self, objtype, subclasses=False, **kwargs):
        self.AUTO_TYPE = Object(objtype, subclasses)
        super(ObjectField, self).__init__(**kwargs)


class ListOfObjectsField(AutoTypedField):
<<<<<<< HEAD
    def __init__(self, objtype, subclasses=False, **kwargs):
        self.AUTO_TYPE = List(Object(objtype, subclasses))
        super(ListOfObjectsField, self).__init__(**kwargs)


class CoercedList(list):
    """List which coerces its elements

    List implementation which overrides all element-adding methods and
    coercing the element(s) being added to the required element type
    """
    def __init__(self, element_type, obj=None, field=None, iterable=()):
        self._element_type = element_type
        self._obj = obj
        self._field = field
        coerced_items = [self._coerce_item(index, item)
                         for index, item in enumerate(iterable)]
        super(CoercedList, self).__init__(coerced_items)

    def _coerce_item(self, index, item):
        att_name = "%s[%i]" % (self._field, index)
        return self._element_type.coerce(self._obj, att_name, item)

    def __setitem__(self, i, y):
        if type(i) is slice:  # compatibility with py3 and [::] slices
            start = i.start or 0
            step = i.step or 1
            coerced_items = [self._coerce_item(start + index * step, item)
                             for index, item in enumerate(y)]
            super(CoercedList, self).__setitem__(i, coerced_items)
        else:
            super(CoercedList, self).__setitem__(i, self._coerce_item(i, y))

    def append(self, x):
        super(CoercedList, self).append(self._coerce_item(len(self) + 1, x))

    def extend(self, t):
        l = len(self)
        coerced_items = [self._coerce_item(l + index, item)
                         for index, item in enumerate(t)]
        super(CoercedList, self).extend(coerced_items)

    def insert(self, i, x):
        super(CoercedList, self).insert(i, self._coerce_item(i, x))

    def __iadd__(self, y):
        l = len(self)
        coerced_items = [self._coerce_item(l + index, item)
                         for index, item in enumerate(y)]
        return super(CoercedList, self).__iadd__(coerced_items)

    def __setslice__(self, i, j, y):
        coerced_items = [self._coerce_item(i + index, item)
                         for index, item in enumerate(y)]
        return super(CoercedList, self).__setslice__(i, j, coerced_items)


class CoercedDict(dict):
    """Dict which coerces its values

    Dict implementation which overrides all element-adding methods and
    coercing the element(s) being added to the required element type
    """

    def __init__(self, element_type, obj=None, field=None, iterable=(),
                 **kwargs):
        self._element_type = element_type
        self._obj = obj
        self._field = field
        super(CoercedDict, self).__init__(self._coerce_dict(iterable),
                                          **self._coerce_dict(kwargs))

    def _coerce_dict(self, d):
        res = {}
        for key, element in six.iteritems(d):
            res[key] = self._coerce_item(key, element)
        return res

    def _coerce_item(self, key, item):
        if not isinstance(key, six.string_types):
            # NOTE(guohliu) In order to keep compatibility with python3
            # we need to use six.string_types rather than basestring here,
            # since six.string_types is a tuple, so we need to pass the
            # real type in.
            raise KeyTypeError(six.string_types[0], key)
        att_name = "%s[%s]" % (self._field, key)
        return self._element_type.coerce(self._obj, att_name, item)

    def __setitem__(self, key, value):
        super(CoercedDict, self).__setitem__(key,
                                             self._coerce_item(key, value))

    def update(self, other=None, **kwargs):
        if other is not None:
            super(CoercedDict, self).update(self._coerce_dict(other),
                                            **self._coerce_dict(kwargs))
        else:
            super(CoercedDict, self).update(**self._coerce_dict(kwargs))

    def setdefault(self, key, default=None):
        return super(CoercedDict, self).setdefault(key,
                                                   self._coerce_item(key,
                                                                     default))


class CoercedSet(set):
    """Set which coerces its values

    Dict implementation which overrides all element-adding methods and
    coercing the element(s) being added to the required element type
    """

    def __init__(self, element_type, obj, field, seq=()):
        self._element_type = element_type
        self._obj = obj
        self._field = field
        super(CoercedSet, self).__init__(self._coerce_iterable(seq))

    def _coerce_element(self, element):
        return self._element_type.coerce(self._obj, "%s[%s]" % (self._field,
                                                                element),
                                         element)

    def _coerce_iterable(self, values):
        coerced = set()
        for element in values:
            coerced.add(self._coerce_element(element))
        return coerced

    def add(self, value):
        return super(CoercedSet, self).add(self._coerce_element(value))

    def update(self, values):
        return super(CoercedSet, self).update(self._coerce_iterable(values))

    def symmetric_difference_update(self, values):
        return super(CoercedSet, self).symmetric_difference_update(
            self._coerce_iterable(values))

    def __ior__(self, y):
        return super(CoercedSet, self).__ior__(self._coerce_iterable(y))

    def __ixor__(self, y):
        return super(CoercedSet, self).__ixor__(self._coerce_iterable(y))
=======
    def __init__(self, objtype, **kwargs):
        self.AUTO_TYPE = List(Object(objtype))
        super(ListOfObjectsField, self).__init__(**kwargs)
>>>>>>> b71b24e3
<|MERGE_RESOLUTION|>--- conflicted
+++ resolved
@@ -672,153 +672,6 @@
 
 
 class ListOfObjectsField(AutoTypedField):
-<<<<<<< HEAD
     def __init__(self, objtype, subclasses=False, **kwargs):
         self.AUTO_TYPE = List(Object(objtype, subclasses))
-        super(ListOfObjectsField, self).__init__(**kwargs)
-
-
-class CoercedList(list):
-    """List which coerces its elements
-
-    List implementation which overrides all element-adding methods and
-    coercing the element(s) being added to the required element type
-    """
-    def __init__(self, element_type, obj=None, field=None, iterable=()):
-        self._element_type = element_type
-        self._obj = obj
-        self._field = field
-        coerced_items = [self._coerce_item(index, item)
-                         for index, item in enumerate(iterable)]
-        super(CoercedList, self).__init__(coerced_items)
-
-    def _coerce_item(self, index, item):
-        att_name = "%s[%i]" % (self._field, index)
-        return self._element_type.coerce(self._obj, att_name, item)
-
-    def __setitem__(self, i, y):
-        if type(i) is slice:  # compatibility with py3 and [::] slices
-            start = i.start or 0
-            step = i.step or 1
-            coerced_items = [self._coerce_item(start + index * step, item)
-                             for index, item in enumerate(y)]
-            super(CoercedList, self).__setitem__(i, coerced_items)
-        else:
-            super(CoercedList, self).__setitem__(i, self._coerce_item(i, y))
-
-    def append(self, x):
-        super(CoercedList, self).append(self._coerce_item(len(self) + 1, x))
-
-    def extend(self, t):
-        l = len(self)
-        coerced_items = [self._coerce_item(l + index, item)
-                         for index, item in enumerate(t)]
-        super(CoercedList, self).extend(coerced_items)
-
-    def insert(self, i, x):
-        super(CoercedList, self).insert(i, self._coerce_item(i, x))
-
-    def __iadd__(self, y):
-        l = len(self)
-        coerced_items = [self._coerce_item(l + index, item)
-                         for index, item in enumerate(y)]
-        return super(CoercedList, self).__iadd__(coerced_items)
-
-    def __setslice__(self, i, j, y):
-        coerced_items = [self._coerce_item(i + index, item)
-                         for index, item in enumerate(y)]
-        return super(CoercedList, self).__setslice__(i, j, coerced_items)
-
-
-class CoercedDict(dict):
-    """Dict which coerces its values
-
-    Dict implementation which overrides all element-adding methods and
-    coercing the element(s) being added to the required element type
-    """
-
-    def __init__(self, element_type, obj=None, field=None, iterable=(),
-                 **kwargs):
-        self._element_type = element_type
-        self._obj = obj
-        self._field = field
-        super(CoercedDict, self).__init__(self._coerce_dict(iterable),
-                                          **self._coerce_dict(kwargs))
-
-    def _coerce_dict(self, d):
-        res = {}
-        for key, element in six.iteritems(d):
-            res[key] = self._coerce_item(key, element)
-        return res
-
-    def _coerce_item(self, key, item):
-        if not isinstance(key, six.string_types):
-            # NOTE(guohliu) In order to keep compatibility with python3
-            # we need to use six.string_types rather than basestring here,
-            # since six.string_types is a tuple, so we need to pass the
-            # real type in.
-            raise KeyTypeError(six.string_types[0], key)
-        att_name = "%s[%s]" % (self._field, key)
-        return self._element_type.coerce(self._obj, att_name, item)
-
-    def __setitem__(self, key, value):
-        super(CoercedDict, self).__setitem__(key,
-                                             self._coerce_item(key, value))
-
-    def update(self, other=None, **kwargs):
-        if other is not None:
-            super(CoercedDict, self).update(self._coerce_dict(other),
-                                            **self._coerce_dict(kwargs))
-        else:
-            super(CoercedDict, self).update(**self._coerce_dict(kwargs))
-
-    def setdefault(self, key, default=None):
-        return super(CoercedDict, self).setdefault(key,
-                                                   self._coerce_item(key,
-                                                                     default))
-
-
-class CoercedSet(set):
-    """Set which coerces its values
-
-    Dict implementation which overrides all element-adding methods and
-    coercing the element(s) being added to the required element type
-    """
-
-    def __init__(self, element_type, obj, field, seq=()):
-        self._element_type = element_type
-        self._obj = obj
-        self._field = field
-        super(CoercedSet, self).__init__(self._coerce_iterable(seq))
-
-    def _coerce_element(self, element):
-        return self._element_type.coerce(self._obj, "%s[%s]" % (self._field,
-                                                                element),
-                                         element)
-
-    def _coerce_iterable(self, values):
-        coerced = set()
-        for element in values:
-            coerced.add(self._coerce_element(element))
-        return coerced
-
-    def add(self, value):
-        return super(CoercedSet, self).add(self._coerce_element(value))
-
-    def update(self, values):
-        return super(CoercedSet, self).update(self._coerce_iterable(values))
-
-    def symmetric_difference_update(self, values):
-        return super(CoercedSet, self).symmetric_difference_update(
-            self._coerce_iterable(values))
-
-    def __ior__(self, y):
-        return super(CoercedSet, self).__ior__(self._coerce_iterable(y))
-
-    def __ixor__(self, y):
-        return super(CoercedSet, self).__ixor__(self._coerce_iterable(y))
-=======
-    def __init__(self, objtype, **kwargs):
-        self.AUTO_TYPE = List(Object(objtype))
-        super(ListOfObjectsField, self).__init__(**kwargs)
->>>>>>> b71b24e3
+        super(ListOfObjectsField, self).__init__(**kwargs)