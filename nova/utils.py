--- conflicted
+++ resolved
@@ -261,20 +261,6 @@
     return '%s-%s' % (topic, ''.join(choices))
 
 
-<<<<<<< HEAD
-def generate_password(length=20):
-    """Generate a random sequence of letters and digits
-    to be used as a password. Note that this is not intended
-    to represent the ultimate in security.
-=======
-def generate_mac():
-    mac = [0x02, 0x16, 0x3e,
-           random.randint(0x00, 0x7f),
-           random.randint(0x00, 0xff),
-           random.randint(0x00, 0xff)]
-    return ':'.join(map(lambda x: "%02x" % x, mac))
-
-
 # Default symbols to use for passwords. Avoids visually confusing characters.
 # ~6 bits per symbol
 DEFAULT_PASSWORD_SYMBOLS = ("23456789"  # Removed: 0,1
@@ -291,7 +277,6 @@
     """Generate a random password from the supplied symbols.
 
     Believed to be reasonably secure (with a reasonable password length!)
->>>>>>> c3d0939a
     """
     r = random.SystemRandom()
     return "".join([r.choice(symbols) for _i in xrange(length)])
